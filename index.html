<!DOCTYPE html>
<html lang="en">
<head>
    <meta charset="UTF-8">
    <meta name="viewport" content="width=device-width, initial-scale=1.0">
    <title>Boranex Middle East Trading LLC | Engineering Solutions</title>
    <link rel="stylesheet" href="https://cdnjs.cloudflare.com/ajax/libs/font-awesome/6.0.0/css/all.min.css">
    <link rel="stylesheet" href="./src/css/styles.css">
    <meta name="description" content="Boranex Middle East LLC - Engineering solutions provider serving oil & gas, water, and electricity sectors across Iraq and the GCC.">
</head>
<body>
    <!-- Header -->
    <header>
        <div class="container header-container">
            <div class="logo">
                <div class="logo-container">
                    <img src="/images/boranex-logo.png" alt="Boranex Middle East LLC" class="logo-img">
                </div>
            </div>
            <nav>
                <ul id="nav-menu">
                    <li><a href="#home">Home</a></li>
                    <li><a href="#about">About</a></li>
                    <li><a href="#services">Services</a></li>
                    <li><a href="#brands">Brands</a></li>
                    <li><a href="#market">Markets</a></li>
                    <li><a href="#contact">Contact</a></li>
                </ul>
            </nav>
            <button class="mobile-menu-btn" id="mobile-menu-btn">
                <i class="fas fa-bars"></i>
            </button>
        </div>
    </header>

    <!-- Hero Section -->
    <section class="hero" id="home">
        <div class="container">
            <div class="hero-content">
                <h1>Engineering Solutions for Demanding Industries</h1>
                <p>Boranex Middle East LLC is your trusted partner for comprehensive engineering solutions in the oil & gas, water, and electricity sectors across Iraq and the GCC.</p>
                <a href="#contact" class="btn">Get in Touch</a>
            </div>
        </div>
    </section>

    <!-- About Section -->
    <section class="section" id="about">
        <div class="container">
            <div class="section-title">
                <h2>About Boranex</h2>
                <p>Your trusted partner in engineering solutions across the Middle East</p>
            </div>
            <div class="about-content">
                <div class="about-img fade-in">
                    <img src="/images/placeholder.jpg" alt="Boranex Operations">
                </div>
                <div class="about-text fade-in">
                    <h3>Engineering Excellence in Demanding Environments</h3>
                    <p>Boranex Middle East LLC is a premier engineering solutions provider serving the oil & gas, water, and electricity sectors across Iraq and the GCC. Under the leadership of our CEO and General Manager, we deliver comprehensive project support—from consultation and planning to installation and ongoing maintenance—tailored to meet the most demanding industry requirements.</p>
                    <p>As the exclusive dealer in Iraq for numerous recognized industrial brands, we bring world-class equipment and solutions to our clients, ensuring reliability, efficiency, and performance in challenging operational environments.</p>
                    <p>Our extensive network of partnerships with leading manufacturers allows us to provide diverse, high-quality solutions that address the unique challenges faced by our clients across multiple sectors.</p>
                </div>
            </div>
        </div>
    </section>

    <!-- Services Section -->
    <section class="section services" id="services">
        <div class="container">
            <div class="section-title">
                <h2>Our Services</h2>
                <p>Comprehensive engineering solutions from consultation to maintenance</p>
            </div>
            <div class="services-grid">
                <div class="service-card fade-in">
                    <div class="service-icon">
                        <i class="fas fa-lightbulb"></i>
                    </div>
                    <h3>Consultation</h3>
                    <p>Expert guidance on equipment selection, project planning, and technical specifications to ensure optimal solutions for your specific requirements.</p>
                </div>
                <div class="service-card fade-in">
                    <div class="service-icon">
                        <i class="fas fa-clipboard-list"></i>
                    </div>
                    <h3>Planning & Design</h3>
                    <p>Detailed project planning and design services that integrate best practices and innovative approaches to maximize efficiency and performance.</p>
                </div>
                <div class="service-card fade-in">
                    <div class="service-icon">
                        <i class="fas fa-tools"></i>
                    </div>
                    <h3>Installation</h3>
                    <p>Professional installation services by trained technicians who ensure your equipment is properly set up for optimal operation and safety.</p>
                </div>
                <div class="service-card fade-in">
                    <div class="service-icon">
                        <i class="fas fa-wrench"></i>
                    </div>
                    <h3>Maintenance</h3>
                    <p>Comprehensive maintenance programs designed to maximize equipment uptime, extend operational life, and prevent costly breakdowns.</p>
                </div>
                <div class="service-card fade-in">
                    <div class="service-icon">
                        <i class="fas fa-cogs"></i>
                    </div>
                    <h3>Technical Support</h3>
                    <p>Responsive technical support from experienced professionals who understand the unique challenges of your industry and equipment.</p>
                </div>
                <div class="service-card fade-in">
                    <div class="service-icon">
                        <i class="fas fa-truck"></i>
                    </div>
                    <h3>Equipment Supply</h3>
                    <p>Access to a wide range of high-quality equipment from leading global manufacturers, with expert advice on the best solutions for your needs.</p>
                </div>
            </div>
        </div>
    </section>

    <!-- Brands Section -->
    <section class="section" id="brands">
        <div class="container">
            <div class="section-title">
                <h2>Brands We Represent</h2>
                <p>Exclusive dealership for recognized industrial brands in Iraq</p>
            </div>
            <div class="brands-container">
                <div class="brand-category fade-in">
                    <h3>Crane Solutions</h3>
                    <div class="brands-grid">
                        <div class="brand-item">
                            <div class="brand-logo-container">
                                <img src="/images/brands/manitowoc-cranes.png" alt="Manitowoc Cranes" class="brand-logo">
                                <div class="brand-overlay">
                                    <h4>Manitowoc Cranes</h4>
                                    <p>Leading manufacturer of lattice boom crawler cranes, known for innovation, performance, and support since 1925.</p>
                                </div>
                            </div>
                        </div>
                        <div class="brand-item">
                            <h4>Grove Mobile Cranes</h4>
                            <p>All-Terrain Cranes, Truck Cranes, Rough Terrain Cranes, and Carrydecks delivering powerful lifting performance and superior mobility.</p>
                        </div>
                        <div class="brand-item">
                            <h4>National Boom Trucks</h4>
                            <p>Reliable and durable boom trucks designed for demanding work routines with ease of operation.</p>
                        </div>
                    </div>
                </div>
                
                <div class="brand-category fade-in">
                    <h3>Material Handling & Lifting</h3>
                    <div class="brands-grid">
                        <div class="brand-item">
                            <h4>Konecranes</h4>
                            <p>Advanced overhead cranes, workstation lifting systems, container handling equipment, and lift trucks designed for efficiency and safety.</p>
                        </div>
                        <div class="brand-item">
                            <h4>JLG Equipment</h4>
                            <p>Telehandlers, scissor lifts, and boom lifts delivering optimal productivity and enhanced performance in heavy-duty environments.</p>
                        </div>
                        <div class="brand-item">
                            <h4>Sennebogen</h4>
                            <p>High-quality telescopic crawler cranes with innovative features and German engineering excellence.</p>
                        </div>
                    </div>
                </div>
                
                <div class="brand-category fade-in">
                    <h3>Transportation & Logistics</h3>
                    <div class="brands-grid">
                        <div class="brand-item">
                            <h4>Terberg</h4>
                            <p>Robust terminal tractors and specialized vehicles known for low fuel consumption, easy maintenance, and driver comfort.</p>
                        </div>
                        <div class="brand-item">
                            <h4>Bridgestone OTR Tires</h4>
                            <p>Specialized off-the-road tires engineered to operate under extreme conditions for construction machinery and heavy equipment.</p>
                        </div>
                    </div>
                </div>
                
                <div class="brand-category fade-in">
                    <h3>Cleaning & Maintenance</h3>
                    <div class="brands-grid">
                        <div class="brand-item">
                            <h4>Elgin Road Sweepers</h4>
                            <p>Advanced sweeping technology for residential, airport, municipal, construction, and industrial applications.</p>
                        </div>
                        <div class="brand-item">
                            <h4>Vactor</h4>
                            <p>Industry-leading sewer cleaners, catch basin cleaners, jetters, and vacuum excavation trucks known for durability and reliability.</p>
                        </div>
                        <div class="brand-item">
                            <h4>Guzzler</h4>
                            <p>Powerful industrial vacuum trucks designed to recover and contain solids, liquids, and sludge from hard-to-reach areas.</p>
                        </div>
                        <div class="brand-item">
                            <h4>Jetstream</h4>
                            <p>Innovative high-pressure industrial water blasting solutions for safer cleaning, surface preparation, and hydro-demolition.</p>
                        </div>
                    </div>
                </div>
            </div>
        </div>
    </section>

    <!-- Market Section -->
    <section class="section market" id="market">
        <div class="container">
            <div class="section-title">
                <h2>Markets We Serve</h2>
                <p>Strategic expertise across key sectors in the region</p>
            </div>
            <div class="market-grid">
                <div class="market-card fade-in">
                    <h3>Government & State Sector</h3>
                    <p>Serving all Iraqi ministries, state companies, local governments, and municipalities with specialized equipment and solutions.</p>
                </div>
                <div class="market-card fade-in">
                    <h3>International Oil Companies (IOCs)</h3>
                    <p>Supporting major players like BP, Royal Dutch Shell, ExxonMobil, Total, and Eni with reliable equipment for demanding operations.</p>
                </div>
                <div class="market-card fade-in">
                    <h3>Prime Contractors</h3>
                    <p>Partnering with KBR, Halliburton, Baker Hughes, Weatherford, and other leading contractors to ensure project success.</p>
                </div>
                <div class="market-card fade-in">
                    <h3>Companies Operating in Kurdistan</h3>
                    <p>Providing specialized solutions for the unique requirements of operations in the Kurdistan region.</p>
                </div>
                <div class="market-card fade-in">
                    <h3>Leasing Companies</h3>
                    <p>Supporting foreign and local leasing entities with equipment solutions that meet their specific requirements.</p>
                </div>
                <div class="market-card fade-in">
                    <h3>Private Sector</h3>
                    <p>Serving local privately owned companies and contractors with both new and used units based on their specific needs.</p>
                </div>
            </div>
        </div>
    </section>

    <!-- Contact Section -->
    <section class="section contact" id="contact">
        <div class="container">
            <div class="section-title">
                <h2>Contact Us</h2>
                <p>Reach out to discuss how we can support your operations</p>
            </div>
            <div class="contact-grid">
                <div class="contact-info">
                    <div class="contact-item fade-in">
                        <div class="contact-icon">
                            <i class="fas fa-map-marker-alt"></i>
                        </div>
                        <p>Baghdad, Iraq</p>
                    </div>
                    <div class="contact-item fade-in">
                        <div class="contact-icon">
                            <i class="fas fa-phone"></i>
                        </div>
                        <p>+964 xxx xxx xxxx</p>
                    </div>
                    <div class="contact-item fade-in">
                        <div class="contact-icon">
                            <i class="fas fa-envelope"></i>
                        </div>
                        <p>info@boranexmideast.com</p>
                    </div>
                    <div class="contact-item fade-in">
                        <div class="contact-icon">
                            <i class="fas fa-clock"></i>
                        </div>
                        <p>Sunday - Thursday: 8:00 AM - 5:00 PM</p>
                    </div>
                </div>
                <div class="contact-form fade-in">
                    <h3>Send Us a Message</h3>
                    <form>
                        <div class="form-group">
                            <input type="text" class="form-control" placeholder="Your Name" required>
                        </div>
                        <div class="form-group">
                            <input type="email" class="form-control" placeholder="Your Email" required>
                        </div>
                        <div class="form-group">
                            <input type="text" class="form-control" placeholder="Subject">
                        </div>
                        <div class="form-group">
                            <textarea class="form-control" placeholder="Your Message" required></textarea>
                        </div>
                        <button type="submit" class="btn">Send Message</button>
                    </form>
                </div>
            </div>
        </div>
    </section>

<<<<<<< HEAD
=======
    <!-- Footer -->
    <footer>
        <div class="container">
            <div class="footer-grid">
                <div class="footer-col">
                    <h3>Boranex Middle East</h3>
                    <p>Your trusted partner for comprehensive engineering solutions across the Middle East. Exclusive dealer for leading industrial brands in Iraq.</p>
                    <div class="social-links">
                        <a href="#"><i class="fab fa-facebook-f"></i></a>
                        <a href="#"><i class="fab fa-twitter"></i></a>
                        <a href="#"><i class="fab fa-linkedin-in"></i></a>
                        <a href="#"><i class="fab fa-instagram"></i></a>
                    </div>
                </div>
                <div class="footer-col">
                    <h3>Quick Links</h3>
                    <ul class="footer-links">
                        <li><a href="#home">Home</a></li>
                        <li><a href="#about">About Us</a></li>
                        <li><a href="#services">Services</a></li>
                        <li><a href="#brands">Brands</a></li>
                        <li><a href="#market">Markets</a></li>
                        <li><a href="#contact">Contact</a></li>
                    </ul>
                </div>
                <div class="footer-col">
                    <h3>Our Services</h3>
                    <ul class="footer-links">
                        <li><a href="#services">Consultation</a></li>
                        <li><a href="#services">Planning & Design</a></li>
                        <li><a href="#services">Installation</a></li>
                        <li><a href="#services">Maintenance</a></li>
                        <li><a href="#services">Technical Support</a></li>
                        <li><a href="#services">Equipment Supply</a></li>
                    </ul>
                </div>
                <div class="footer-col">
                    <h3>Key Sectors</h3>
                    <ul class="footer-links">
                        <li><a href="#market">Oil & Gas</a></li>
                        <li><a href="#market">Water</a></li>
                        <li><a href="#market">Electricity</a></li>
                        <li><a href="#market">Construction</a></li>
                        <li><a href="#market">Infrastructure</a></li>
                    </ul>
                </div>
            </div>
            <div class="footer-bottom">
                <p>&copy; 2025 Boranex Middle East LLC. All Rights Reserved.</p>
            </div>
        </div>
    </footer>

>>>>>>> 6385d4ad
    <script type="module" src="./src/js/main.js"></script>
</body>
</html><|MERGE_RESOLUTION|>--- conflicted
+++ resolved
@@ -299,62 +299,6 @@
         </div>
     </section>
 
-<<<<<<< HEAD
-=======
-    <!-- Footer -->
-    <footer>
-        <div class="container">
-            <div class="footer-grid">
-                <div class="footer-col">
-                    <h3>Boranex Middle East</h3>
-                    <p>Your trusted partner for comprehensive engineering solutions across the Middle East. Exclusive dealer for leading industrial brands in Iraq.</p>
-                    <div class="social-links">
-                        <a href="#"><i class="fab fa-facebook-f"></i></a>
-                        <a href="#"><i class="fab fa-twitter"></i></a>
-                        <a href="#"><i class="fab fa-linkedin-in"></i></a>
-                        <a href="#"><i class="fab fa-instagram"></i></a>
-                    </div>
-                </div>
-                <div class="footer-col">
-                    <h3>Quick Links</h3>
-                    <ul class="footer-links">
-                        <li><a href="#home">Home</a></li>
-                        <li><a href="#about">About Us</a></li>
-                        <li><a href="#services">Services</a></li>
-                        <li><a href="#brands">Brands</a></li>
-                        <li><a href="#market">Markets</a></li>
-                        <li><a href="#contact">Contact</a></li>
-                    </ul>
-                </div>
-                <div class="footer-col">
-                    <h3>Our Services</h3>
-                    <ul class="footer-links">
-                        <li><a href="#services">Consultation</a></li>
-                        <li><a href="#services">Planning & Design</a></li>
-                        <li><a href="#services">Installation</a></li>
-                        <li><a href="#services">Maintenance</a></li>
-                        <li><a href="#services">Technical Support</a></li>
-                        <li><a href="#services">Equipment Supply</a></li>
-                    </ul>
-                </div>
-                <div class="footer-col">
-                    <h3>Key Sectors</h3>
-                    <ul class="footer-links">
-                        <li><a href="#market">Oil & Gas</a></li>
-                        <li><a href="#market">Water</a></li>
-                        <li><a href="#market">Electricity</a></li>
-                        <li><a href="#market">Construction</a></li>
-                        <li><a href="#market">Infrastructure</a></li>
-                    </ul>
-                </div>
-            </div>
-            <div class="footer-bottom">
-                <p>&copy; 2025 Boranex Middle East LLC. All Rights Reserved.</p>
-            </div>
-        </div>
-    </footer>
-
->>>>>>> 6385d4ad
     <script type="module" src="./src/js/main.js"></script>
 </body>
 </html>